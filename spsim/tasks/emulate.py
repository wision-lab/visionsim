import functools

import numpy as np
from invoke import task


def _spad_collate(batch, *, mode, rng, factor, alpha_color, is_tonemapped=True):
    """Use default collate function on batch and then simulate SPAD, enabling compute to be done in threads"""
    from spsim.color import apply_alpha, srgb_to_linearrgb
    from spsim.dataset import default_collate

    idxs, imgs, poses = default_collate(batch)

    if is_tonemapped:
        # Image has been tonemapped so undo mapping
        imgs = srgb_to_linearrgb((imgs / 255.0).astype(float))
    else:
        imgs = imgs.astype(float) / 255.0

    imgs, alpha = apply_alpha(imgs, alpha_color=alpha_color, ret_alpha=True)

    # Perform bernoulli sampling (equivalent to binomial w/ n=1)
    binary_img = rng.binomial(1, 1.0 - np.exp(-imgs * factor)) * 255
    binary_img = binary_img.astype(np.uint8)

    if mode.lower() == "npy":
        binary_img = binary_img >= 128
        binary_img = np.packbits(binary_img, axis=2)
    return idxs, binary_img, poses


@task(
    help={
        "input_dir": "directory in which to look for frames",
        "output_dir": "directory in which to save binary frames",
        "alpha_color": "if set, blend with this background color and do not store "
        "alpha channel. default: '(1.0, 1.0, 1.0)'",
        "pattern": "filenames of frames should match this, default: 'frame_{:06}.png'",
        "factor": "multiplicative factor controlling dynamic range of output, default: 1.0",
        "seed": "random seed to use while sampling, ensures reproducibility. default: 2147483647",
        "mode": "how to save binary frames, either as 'img' or as 'npy', default: 'npy'",
        "batch_size": "number of frames to write at once, default: 4",
        "force": "if true, overwrite output file(s) if present, default: False",
    }
)
def spad(
    c,
    input_dir,
    output_dir,
    alpha_color="(1.0, 1.0, 1.0)",
    pattern="frame_{:06}.png",
    factor=1.0,
    seed=2147483647,
    mode="npy",
    batch_size=4,
    force=False,
):
    """Perform bernoulli sampling on linearized RGB frames to yield binary frames"""
    import ast
    import copy

    from rich.progress import Progress
    from torch.utils.data import DataLoader

    from spsim.dataset import Dataset, ImgDatasetWriter, NpyDatasetWriter

    from .common import _validate_directories

    input_dir, output_dir = _validate_directories(input_dir, output_dir)
    dataset = Dataset.from_path(input_dir)
    alpha_color = ast.literal_eval(alpha_color) if alpha_color else None
    transforms_new = copy.deepcopy(dataset.transforms or {})
    shape = np.array(dataset.full_shape)
    shape[-1] = transforms_new["c"] = 3

    if mode.lower() == "img":
        ...
    elif mode.lower() == "npy":
        # Default to bitpacking width
        transforms_new["bitpack"] = True
        transforms_new["bitpack_dim"] = 2
        shape[2] /= 8
    else:
        raise ValueError(f"Mode should be one of 'img' or 'npy', got {mode}.")

    is_tonemapped = all(not str(p).endswith(".exr") for p in getattr(dataset, "paths", []))

    rng = np.random.default_rng(int(seed))
    loader = DataLoader(
        dataset,
        batch_size=batch_size,
        num_workers=c.get("max_threads"),
        collate_fn=functools.partial(
            _spad_collate, mode=mode, rng=rng, factor=factor, alpha_color=alpha_color, is_tonemapped=is_tonemapped
        ),
    )

    with ImgDatasetWriter(
        output_dir, transforms=transforms_new, force=force, pattern=pattern
    ) if mode.lower() == "img" else NpyDatasetWriter(
        output_dir, np.ceil(shape).astype(int), transforms=transforms_new, force=force
    ) as writer, Progress() as progress:
        task1 = progress.add_task("Writing SPAD frames", total=len(dataset))
        for idxs, imgs, poses in loader:
            writer[idxs] = (imgs, poses)
            progress.update(task1, advance=len(idxs))


@task(
    help={
        "input_dir": "directory in which to look for frames",
        "output_dir": "directory in which to save binary frames",
        "chunk_size": "number of consecutive frames to average together, default: 10",
        "factor": "multiply image's linear intensity by this weight, default: 1.0",
        "readout_std": "standard deviation of gaussian read noise, default: 20",
        "fwc": "full well capacity of sensor in arbitrary units (relative to factor & chunk_size), default: chunk_size",
        "alpha_color": "if set, blend with this background color and do not store "
        "alpha channel. default: '(1.0, 1.0, 1.0)'",
        "pattern": "filenames of frames should match this, default: 'frame_{:06}.png'",
        "mode": "how to save binary frames, either as 'img' or as 'npy', default: 'npy'",
        "force": "if true, overwrite output file(s) if present, default: False",
    }
)
def rgb(
    c,
    input_dir,
    output_dir,
    chunk_size=10,
    factor=1.0,
    readout_std=20.0,
    fwc=None,
    alpha_color="(1.0, 1.0, 1.0)",
    pattern="frame_{:06}.png",
    mode="img",
    force=False,
):
    """Simulate real camera, adding read/poisson noise and tonemapping"""
    import ast
    import copy

    import more_itertools as mitertools
    from rich.progress import Progress
    from torch.utils.data import DataLoader

    from spsim.color import apply_alpha, emulate_rgb_from_merged, srgb_to_linearrgb
    from spsim.dataset import Dataset, ImgDatasetWriter, NpyDatasetWriter, default_collate
    from spsim.interpolate import pose_interp
    from spsim.utils import img_to_tensor, tensor_to_img  # Lazy Load

    from .common import _validate_directories

    input_dir, output_dir = _validate_directories(input_dir, output_dir)
    dataset = Dataset.from_path(input_dir)
    alpha_color = ast.literal_eval(alpha_color) if alpha_color else None
    transforms_new = copy.deepcopy(dataset.transforms or {})
    shape = np.array(dataset.full_shape)
    shape[-1] = transforms_new["c"] = 3
    shape[0] = np.ceil(shape[0] / chunk_size).astype(int)
    transforms_new = transforms_new if dataset.transforms else {}

    if mode.lower() not in ("img", "npy"):
        raise ValueError(f"Mode should be one of 'img' or 'npy', got {mode}.")

    if any(str(p).endswith(".exr") for p in getattr(dataset, "paths", [])):
        # TODO: This is due to the alpha blending below, we need alpha in [0, 1] to blend.
        raise NotImplementedError("Task does not yet support EXRs")

    loader = DataLoader(dataset, batch_size=1, num_workers=c.get("max_threads"), collate_fn=default_collate)

    with ImgDatasetWriter(
        output_dir, transforms=transforms_new, force=force, pattern=pattern
    ) if mode.lower() == "img" else NpyDatasetWriter(
        output_dir, np.ceil(shape).astype(int), transforms=transforms_new, force=force
    ) as writer, Progress() as progress:
        task1 = progress.add_task("Writing SPAD frames", total=len(dataset))
        for i, batch in enumerate(mitertools.ichunked(loader, chunk_size)):
            # Batch is an iterable of (idx, img, pose) that we need to reduce
            idxs, imgs, poses = mitertools.unzip(batch)
            imgs = sum((i.astype(float) / 255.0).astype(float) for i in imgs)
            idxs, poses = np.concatenate(list(idxs)), np.concatenate(list(poses))
            imgs = imgs.squeeze() / len(idxs)

            # Assume image has been tonemapped and undo mapping
            imgs = srgb_to_linearrgb(imgs)
            imgs, alpha = apply_alpha(imgs, alpha_color=alpha_color, ret_alpha=True)

            rgb_img = emulate_rgb_from_merged(
                img_to_tensor(imgs * factor),
                burst_size=chunk_size,
                readout_std=readout_std,
                fwc=fwc or chunk_size,
                factor=factor,
            )
            rgb_img = tensor_to_img(rgb_img * 255)
            pose = pose_interp(poses)(0.5) if transforms_new else None

            if rgb_img.shape[-1] == 1:
                rgb_img = np.repeat(rgb_img, 3, axis=-1)

            writer[i] = (rgb_img.astype(np.uint8), pose)
<<<<<<< HEAD
            pbar.update(len(idxs))

@task(
        help={
            "input_dir": "directory in which to look for transforms.json",
            "output_file": ("file in which to save simulated IMU data. "
                "Prints to stdout if empty. "
                "default: ''"),
            "seed": "RNG seed value for reproducibility. default: 2147483647",
            "grav_w": ("gravity vector in world coordinate frame. "
                "Given in m/s^2. "
                "default: [0,0,-9.8]"),
            "Dt": ("time between IMU samples (assumed regularly spaced). "
                "Given in seconds. "
                "default: 0.00125"),
            "init_bias_acc": ("initial bias/drift in accelerometer reading. "
                "Given in m/s^2. "
                "default: [0,0,0]"),
            "init_bias_gyro": ("initial bias/drift in gyroscope reading. "
                "Given in rad/s. "
                "default: [0,0,0]"),
            "std_bias_acc": ("stdev for random-walk component of error (drift) in accelerometer. "
                "Given in m/(s^3 \sqrt{Hz}). "
                "default: 5.5e-5"),
            "std_bias_gyro": ("stdev for random-walk component of error (drift) in gyroscope. "
                "Given in rad/(s^2 \sqrt{Hz}). "
                "default: 2e-5"),
            "std_acc": ("stdev for white-noise component of error in accelerometer. "
                "Given in m/(s^2 \sqrt{Hz}). "
                "default: 8e-3"),
            "std_gyro": ("stdev for white-noise component of error in gyroscope. "
                "Given in rad/(s \sqrt{Hz}). "
                "default: 1.2e-3"),
            }
        )
def imu(
        c,
        input_dir,
        output_file="",
        seed=2147483647,
        grav_w="(0.0, 0.0, -9.8)",
        Dt=0.00125,
        init_bias_acc="(0.0,0.0,0.0)",
        init_bias_gyro="(0.0,0.0,0.0)",
        std_bias_acc=5.5e-5,
        std_bias_gyro=2e-5,
        std_acc=8e-3,
        std_gyro=1.2e-3,
        ):
    """Simulate data from a co-located IMU using the poses in transforms.json."""

    from pathlib import Path
    import sys
    from spsim.dataset import Dataset

    assert(Path(input_dir).resolve().exists())
    dataset = Dataset.from_path(input_dir)
    assert(dataset.transforms is not None)

    import ast

    rng = np.random.default_rng(int(seed))
    grav_w = np.array(ast.literal_eval(grav_w))
    init_bias_acc = np.array(ast.literal_eval(init_bias_acc))
    init_bias_gyro = np.array(ast.literal_eval(init_bias_gyro))

    from spsim.imu import sim_IMU

    data_gen = sim_IMU(dataset.poses, rng=rng, Dt=Dt, grav_w=grav_w, 
                    init_bias_acc=init_bias_acc, 
                    std_bias_acc=std_bias_acc, std_acc=std_acc,
                    init_bias_gyro=init_bias_gyro,
                    std_bias_gyro=std_bias_gyro, std_gyro=std_gyro)

    with open(output_file, "w") if output_file else sys.stdout as out:
        out.write("t,acc_x,acc_y,acc_z,gyro_x,gyro_y,gyro_z,bias_ax,bias_ay,bias_az,bias_gx,bias_gy,bias_gz\n")
        for d in data_gen:
            out.write("{},{},{},{},{},{},{},{},{},{},{},{},{}\n".format(d["t"], 
                d["acc_reading"][0], d["acc_reading"][1], d["acc_reading"][2],
                d["gyro_reading"][0], d["gyro_reading"][1], d["gyro_reading"][2],
                d["acc_bias"][0], d["acc_bias"][1], d["acc_bias"][2],
                d["gyro_bias"][0], d["gyro_bias"][1], d["gyro_bias"][2]))
    return
=======
            progress.update(task1, advance=len(idxs))
>>>>>>> 2a30409f
<|MERGE_RESOLUTION|>--- conflicted
+++ resolved
@@ -198,8 +198,8 @@
                 rgb_img = np.repeat(rgb_img, 3, axis=-1)
 
             writer[i] = (rgb_img.astype(np.uint8), pose)
-<<<<<<< HEAD
-            pbar.update(len(idxs))
+            progress.update(task1, advance=len(idxs))
+
 
 @task(
         help={
@@ -281,7 +281,4 @@
                 d["gyro_reading"][0], d["gyro_reading"][1], d["gyro_reading"][2],
                 d["acc_bias"][0], d["acc_bias"][1], d["acc_bias"][2],
                 d["gyro_bias"][0], d["gyro_bias"][1], d["gyro_bias"][2]))
-    return
-=======
-            progress.update(task1, advance=len(idxs))
->>>>>>> 2a30409f
+    return